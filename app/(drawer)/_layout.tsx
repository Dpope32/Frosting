import { Drawer } from 'expo-router/drawer';
import { useColorScheme } from '@/hooks/useColorScheme';
import { Header } from '@/components/Header';
import { View, Image, Text, StyleSheet, useColorScheme as RNColorScheme, Platform } from 'react-native';
import { DrawerContentComponentProps, DrawerContentScrollView, DrawerItemList } from '@react-navigation/drawer';
import { MaterialIcons, MaterialCommunityIcons } from '@expo/vector-icons';
import { useUserStore } from '@/store/UserStore';
import { memo, useCallback } from 'react';

const DrawerContent = memo(({ props, username, profilePicture, styles }: { 
  props: DrawerContentComponentProps; 
  username: string | undefined;
  profilePicture: string | undefined | null;
  styles: any;
}) => (
  <View style={styles.container}>
    <View style={styles.header}>
      <Image 
        source={profilePicture ? { uri: profilePicture } : require('@/assets/images/adaptive-icon.png')}
        style={styles.profileImage}
      />
      <Text style={styles.username}>
        {username || 'User'}
      </Text>
    </View>
    <View style={styles.content}>
      <DrawerContentScrollView 
        {...props}
        contentContainerStyle={styles.scrollViewContent}
        style={styles.scrollView}
      >
        <DrawerItemList {...props} />
      </DrawerContentScrollView>
    </View>
  </View>
));

type MaterialIconName = keyof typeof MaterialIcons.glyphMap;
type MaterialCommunityIconName = keyof typeof MaterialCommunityIcons.glyphMap;

interface IconConfig {
  name: MaterialIconName | MaterialCommunityIconName;
  type: 'material' | 'community';
}

const DRAWER_ICONS: Record<string, IconConfig> = {
  '(tabs)/index': { name: 'castle' as MaterialCommunityIconName, type: 'community' },
  calendar: { name: 'calendar-today' as MaterialIconName, type: 'material' },
  sports: { name: 'sports-baseball' as MaterialIconName, type: 'material' },
  chatbot: { name: 'code' as MaterialIconName, type: 'material' },
  crm: { name: 'person' as MaterialIconName, type: 'material' },
  storage: { name: 'cloud-upload' as MaterialIconName, type: 'material' },
  vault: { name: 'lock' as MaterialIconName, type: 'material' },
  bills: { name: 'attach-money' as MaterialIconName, type: 'material' }
};

export default function DrawerLayout() {
  const colorScheme = useColorScheme();
  const systemColorScheme = RNColorScheme();
  const { primaryColor, username, profilePicture } = useUserStore(s => s.preferences);

  const isDark = colorScheme === 'dark';
  const backgroundColor = isDark ? '#121212' : '#F5F5F5';
  const textColor = isDark ? '#fff' : '#000';
<<<<<<< HEAD
  const borderColor = isDark ? 'rgba(255, 255, 255, 0.1)' : 'rgba(0, 0, 0, 0.1)';
  const inactiveColor = isDark ? '#666' : '#999';
  
  // Calculate responsive drawer width based on platform
  const isWeb = Platform.OS === 'web';
  const drawerWidth = isWeb 
    ? typeof window !== 'undefined' 
      ? Math.min(320, window.innerWidth * 0.3) // Cap at 320px or 30% of screen width
      : 320
    : '65%'; // Mobile width stays the same
=======
  const borderColor = isDark ? 'rgba(255, 255, 255, 0.05)' : 'rgba(0, 0, 0, 0.1)';
  const inactiveColor = isDark ? '#444' : '#999';
>>>>>>> ccdada1e

  const styles = StyleSheet.create({
    wrapper: {
      flex: 1,
      backgroundColor
    },
    container: {
      flex: 1
    },
    header: {
      paddingTop: 50,
      paddingBottom: 20,
      paddingHorizontal: 16,
      borderBottomWidth: 1,
      borderBottomColor: borderColor,
      flexDirection: 'row',
      alignItems: 'center',
      backgroundColor
    },
    profileImage: {
      width: 50,
      height: 50,
      borderRadius: 25,
      marginRight: 12
    },
    username: {
      color: textColor,
      fontSize: 18,
      fontWeight: '600'
    },
    content: {
      flex: 1,
      backgroundColor
    },
    scrollView: {
      marginTop: 10
    },
    scrollViewContent: {
      paddingTop: 0
    }
  });

  const renderDrawerContent = useCallback((props: DrawerContentComponentProps) => (
    <DrawerContent props={props} username={username} profilePicture={profilePicture} styles={styles} />
  ), [username, profilePicture, styles]);

  // Single unified icon renderer with proper typing
  const renderIcon = useCallback(({ color, route }: { color: string; route: string }) => {
    const icon = DRAWER_ICONS[route];
    if (icon.type === 'material') {
      return <MaterialIcons name={icon.name as MaterialIconName} size={24} color={color} style={{ marginRight: 4 }} />;
    }
    return <MaterialCommunityIcons name={icon.name as MaterialCommunityIconName} size={24} color={color} style={{ marginRight: 4 }} />;
  }, []);

  return (
    <View style={styles.wrapper}>
      <Drawer
        drawerContent={renderDrawerContent}
        screenOptions={{
          header: ({ route, options }) => (
            <Header title={options.title || route.name} />
          ),
          headerTransparent: true,
          drawerStyle: {
            backgroundColor,
<<<<<<< HEAD
            width: drawerWidth,
=======
            width: '60%', 
>>>>>>> ccdada1e
            borderRightWidth: 1,
            borderColor
          },
          drawerActiveTintColor: '#fff',
          drawerInactiveTintColor: inactiveColor,
          drawerActiveBackgroundColor: isDark ? `${primaryColor}99` : primaryColor,
          drawerItemStyle: {
<<<<<<< HEAD
            borderRadius: 12,
            paddingVertical: 8,
            paddingLeft: 8,
=======
            borderRadius: 2,
            paddingVertical: 6,
>>>>>>> ccdada1e
          },
          drawerLabelStyle: {
            fontSize: 16,
            fontWeight: '600',
<<<<<<< HEAD
            marginLeft: -12
=======
            marginLeft: -10 
>>>>>>> ccdada1e
          },
          drawerContentStyle: {
            backgroundColor 
          },
          drawerType: 'front',  
          overlayColor: '#00000099',
          swipeEnabled: true,
          swipeEdgeWidth: 100,
          drawerStatusBarAnimation: 'none',
          drawerHideStatusBarOnOpen: true,
          keyboardDismissMode: 'on-drag'
        }}
      >
        <Drawer.Screen
          name="(tabs)/index"
          options={{
            title: 'Home',
            drawerLabel: 'Home',
            drawerIcon: (props) => renderIcon({ ...props, route: '(tabs)/index' })
          }}
        />
        <Drawer.Screen
          name="calendar"
          options={{
            title: 'Calendar',
            drawerLabel: 'Calendar',
            drawerIcon: (props) => renderIcon({ ...props, route: 'calendar' })
          }}
        />
        <Drawer.Screen
          name="sports"
          options={{
            title: 'Sports',
            drawerLabel: 'Sports',
            drawerIcon: (props) => renderIcon({ ...props, route: 'sports' })
          }}
        />
        {/* Chatbot screen commented out for production, but code preserved for future use
        <Drawer.Screen
          name="chatbot"
          options={{
            title: 'Chatbot',
            drawerLabel: 'Chatbot',
            drawerIcon: (props) => renderIcon({ ...props, route: 'chatbot' })
          }}
        />
        */}
        <Drawer.Screen
          name="crm"
          options={{
            title: 'CRM',
            drawerLabel: 'CRM',
            drawerIcon: (props) => renderIcon({ ...props, route: 'crm' })
          }}
        />
        <Drawer.Screen
          name="storage"
          options={{
            title: 'Storage',
            drawerLabel: 'Storage',
            drawerIcon: (props) => renderIcon({ ...props, route: 'storage' })
          }}
        />
        <Drawer.Screen
          name="vault"
          options={{
            title: 'Password Vault',
            drawerLabel: 'Password Vault',
            drawerIcon: (props) => renderIcon({ ...props, route: 'vault' })
          }}
        />
        <Drawer.Screen
          name="bills"
          options={{
            title: 'Bills',
            drawerLabel: 'Bills',
            drawerIcon: (props) => renderIcon({ ...props, route: 'bills' })
          }}
        />
      </Drawer>
    </View>
  );
}<|MERGE_RESOLUTION|>--- conflicted
+++ resolved
@@ -62,9 +62,8 @@
   const isDark = colorScheme === 'dark';
   const backgroundColor = isDark ? '#121212' : '#F5F5F5';
   const textColor = isDark ? '#fff' : '#000';
-<<<<<<< HEAD
-  const borderColor = isDark ? 'rgba(255, 255, 255, 0.1)' : 'rgba(0, 0, 0, 0.1)';
-  const inactiveColor = isDark ? '#666' : '#999';
+  const borderColor = isDark ? 'rgba(255, 255, 255, 0.05)' : 'rgba(0, 0, 0, 0.1)';
+  const inactiveColor = isDark ? '#444' : '#999';
   
   // Calculate responsive drawer width based on platform
   const isWeb = Platform.OS === 'web';
@@ -73,10 +72,6 @@
       ? Math.min(320, window.innerWidth * 0.3) // Cap at 320px or 30% of screen width
       : 320
     : '65%'; // Mobile width stays the same
-=======
-  const borderColor = isDark ? 'rgba(255, 255, 255, 0.05)' : 'rgba(0, 0, 0, 0.1)';
-  const inactiveColor = isDark ? '#444' : '#999';
->>>>>>> ccdada1e
 
   const styles = StyleSheet.create({
     wrapper: {
@@ -143,11 +138,7 @@
           headerTransparent: true,
           drawerStyle: {
             backgroundColor,
-<<<<<<< HEAD
             width: drawerWidth,
-=======
-            width: '60%', 
->>>>>>> ccdada1e
             borderRightWidth: 1,
             borderColor
           },
@@ -155,23 +146,14 @@
           drawerInactiveTintColor: inactiveColor,
           drawerActiveBackgroundColor: isDark ? `${primaryColor}99` : primaryColor,
           drawerItemStyle: {
-<<<<<<< HEAD
             borderRadius: 12,
             paddingVertical: 8,
             paddingLeft: 8,
-=======
-            borderRadius: 2,
-            paddingVertical: 6,
->>>>>>> ccdada1e
           },
           drawerLabelStyle: {
             fontSize: 16,
             fontWeight: '600',
-<<<<<<< HEAD
             marginLeft: -12
-=======
-            marginLeft: -10 
->>>>>>> ccdada1e
           },
           drawerContentStyle: {
             backgroundColor 
