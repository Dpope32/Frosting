--- conflicted
+++ resolved
@@ -1,4 +1,3 @@
-<<<<<<< HEAD
 import React, { useState, useMemo } from 'react'
 import {
   Image,
@@ -7,10 +6,6 @@
   Switch,
   useColorScheme,
 } from 'react-native'
-=======
-import React, { useState } from 'react'
-import { useColorScheme, Image, Switch, ScrollView } from 'react-native'
->>>>>>> ccdada1e
 import { Sheet, Button, Input, YStack, XStack, Text, Circle } from 'tamagui'
 import { useUserStore } from '@/store/UserStore'
 import { colorOptions } from '../constants/Colors'
@@ -20,7 +15,6 @@
   getWallpaperPath,
 } from '../constants/Backgrounds'
 import { ColorPickerModal } from './ColorPickerModal'
-import { ChevronDown, ChevronUp } from '@tamagui/lucide-icons'
 
 // Only import ImagePicker on native platforms
 let ImagePicker: any = null
@@ -50,79 +44,15 @@
   borderColor: string
 }
 
-// Helper component for wallpaper buttons
-const WallpaperButton = ({ 
-  style, 
-  isSelected, 
-  onPress, 
-  settings, 
-  inputBackgroundColor, 
-  borderColor 
-}: WallpaperButtonProps) => {
-  const imageSource = getWallpaperPath(style.value)
-  return (
-    <Button
-      size="$3"
-      width={95}
-      height={85}
-      padding={0}
-      backgroundColor={isSelected ? settings.primaryColor : inputBackgroundColor}
-      borderColor={isSelected ? 'white' : borderColor}
-      borderWidth={isSelected ? 2 : 1}
-      scale={isSelected ? 1 : 1.05}
-      animation="quick"
-      onPress={onPress}
-    >
-      {imageSource ? (
-        <YStack width="100%" height="100%" overflow="hidden" borderRadius={4}>
-          <Image
-            source={imageSource}
-            style={{
-              width: '100%',
-              height: '100%',
-              borderRadius: 4
-            }}
-            resizeMode="cover"
-          />
-        </YStack>
-      ) : (
-        <YStack
-          backgroundColor="#555"
-          width="100%"
-          height="100%"
-          borderRadius={4}
-        />
-      )}
-    </Button>
-  )
-}
 
 export function SettingsModal({ open, onOpenChange }: SettingsModalProps) {
   const { preferences, setPreferences } = useUserStore()
   const colorScheme = useColorScheme()
   const isDark = colorScheme === 'dark'
-<<<<<<< HEAD
   const isWeb = Platform.OS === 'web'
 
-  // Store + initial settings
-  const { preferences, setPreferences } = useUserStore()
   const [wallpapersToShow, setWallpapersToShow] = useState(4)
   const [colorPickerOpen, setColorPickerOpen] = useState(false)
-=======
-  const [colorPickerOpen, setColorPickerOpen] = useState(false)
-  const [showAllWallpapers, setShowAllWallpapers] = useState(false)
-
-  // Theme-aware colors
-  const backgroundColor = isDark ? "rgb(25, 25, 25)" : "#f5f5f5"
-  const textColor = isDark ? "#fff" : "#000"
-  const mutedTextColor = isDark ? "#a0a0a0" : "#666666"
-  const borderColor = isDark ? "rgba(255, 255, 255, 0.68)" : "rgba(0, 0, 0, 0.1)"
-  const inputBackgroundColor = isDark ? "rgba(0, 0, 0, 0.3)" : "rgba(255, 255, 255, 0.8)"
-  const inputTextColor = isDark ? "#fff" : "#000"
-  const buttonTextColor = "#fff"
-  const successColor = isDark ? "#22c55e" : "#16a34a"
-  
->>>>>>> ccdada1e
   const [settings, setSettings] = useState({
     username: preferences.username,
     primaryColor: preferences.primaryColor,
@@ -197,26 +127,13 @@
     setSettings((prev) => ({ ...prev, backgroundStyle: value }))
   }
 
-<<<<<<< HEAD
-=======
-  // Filter out gradient and get all wallpapers
-  const wallpapers = backgroundStyles.filter(style => style.value !== 'gradient')
-  
-  // Show only first 3 wallpapers unless "Show More" is clicked
-  const visibleWallpapers = showAllWallpapers ? wallpapers : wallpapers.slice(0, 3)
-
->>>>>>> ccdada1e
   return (
     <Sheet
       modal
       open={open}
       onOpenChange={onOpenChange}
       dismissOnSnapToBottom
-<<<<<<< HEAD
       snapPoints={[80]}
-=======
-      snapPoints={[70]}
->>>>>>> ccdada1e
       zIndex={100000}
       animation="quick"
     >
@@ -244,7 +161,6 @@
             }
           : {})}
       >
-<<<<<<< HEAD
         <Sheet.Handle
           backgroundColor={isDark ? 'rgba(255,255,255,0.2)' : 'rgba(0,0,0,0.2)'}
         />
@@ -295,52 +211,12 @@
               <XStack gap="$3" flexWrap="wrap">
                 <YStack width={isWeb ? 150 : 120} gap="$1">
                   <Text fontSize={14} color={isDark ? '#fff' : '#000'}>
-=======
-        <Sheet.Handle backgroundColor={borderColor} />
-
-        <YStack flex={1} gap="$3">
-          <Text fontSize={20} fontWeight="600" color={textColor}>
-            Settings
-          </Text>
-
-          {/* Main Content */}
-          <ScrollView style={{ flex: 1 }} showsVerticalScrollIndicator={false}>
-            <YStack gap="$3" pb="$3">
-              {/* Profile Picture, Username, and Zip Code Row */}
-              <XStack gap="$3" alignItems="center">
-                {/* Profile Picture */}
-                <Circle
-                  size={80}
-                  borderWidth={1}
-                  borderColor={borderColor}
-                  borderStyle="dashed"
-                  backgroundColor={inputBackgroundColor}
-                  onPress={pickImage}
-                  overflow="hidden"
-                >
-                  {settings.profilePicture ? (
-                    <Image
-                      source={{ uri: settings.profilePicture }}
-                      style={{ width: 80, height: 80, borderRadius: 40 }}
-                    />
-                  ) : (
-                    <Text color={textColor} fontSize={11}>
-                      Profile
-                    </Text>
-                  )}
-                </Circle>
-
-                {/* Username Input */}
-                <YStack width={120} gap="$1">
-                  <Text fontSize={14} color={textColor}>
->>>>>>> ccdada1e
                     Username
                   </Text>
                   <Input
                     size="$3"
                     placeholder="Enter username"
                     value={settings.username}
-<<<<<<< HEAD
                     onChangeText={(text) =>
                       setSettings((prev) => ({ ...prev, username: text }))
                     }
@@ -352,26 +228,12 @@
 
                 <YStack width={isWeb ? 150 : 120} gap="$1">
                   <Text fontSize={14} color={isDark ? '#fff' : '#000'}>
-=======
-                    onChangeText={text => setSettings(prev => ({ ...prev, username: text }))}
-                    backgroundColor={inputBackgroundColor}
-                    color={inputTextColor}
-                    borderWidth={1}
-                    borderColor={borderColor}
-                  />
-                </YStack>
-
-                {/* Zip Code Input */}
-                <YStack width={120} gap="$1">
-                  <Text fontSize={14} color={textColor}>
->>>>>>> ccdada1e
                     Zip Code
                   </Text>
                   <Input
                     size="$3"
                     placeholder="Enter zip code"
                     value={settings.zipCode}
-<<<<<<< HEAD
                     onChangeText={(text) =>
                       setSettings((prev) => ({ ...prev, zipCode: text }))
                     }
@@ -637,190 +499,7 @@
             colorOptions={colorOptions}
             isDark={isDark}
           />
-=======
-                    onChangeText={text => setSettings(prev => ({ ...prev, zipCode: text }))}
-                    backgroundColor={inputBackgroundColor}
-                    color={inputTextColor}
-                    borderWidth={1}
-                    borderColor={borderColor}
-                  />
-                </YStack>
-              </XStack>
-
-              {/* Theme Settings Container */}
-              <YStack 
-                backgroundColor={inputBackgroundColor} 
-                padding="$3" 
-                borderRadius="$3"
-                borderWidth={1}
-                borderColor={borderColor}
-              >
-                <XStack gap="$4" justifyContent="space-between">
-                  {/* Theme Color */}
-                  <YStack width={110} gap="$1">
-                    <Text fontSize={14} color={textColor}>
-                      Theme Color
-                    </Text>
-                    <XStack gap="$2" alignItems="center">
-                      <Circle
-                        size={34}
-                        backgroundColor={settings.primaryColor}
-                        pressStyle={{ scale: 0.97 }}
-                        onPress={() => setColorPickerOpen(true)}
-                        borderWidth={1}
-                        borderColor={borderColor}
-                      />
-                      <Button
-                        size="$2"
-                        onPress={() => setColorPickerOpen(true)}
-                        backgroundColor="transparent"
-                      >
-                        <Text color={textColor} fontSize={11}>Edit</Text>
-                      </Button>
-                    </XStack>
-                  </YStack>
-
-                  {/* Show Quote Toggle */}
-                  <YStack width={110} gap="$1">
-                    <Text fontSize={14} color={textColor}>
-                      Show Quote
-                    </Text>
-                    <XStack
-                      height={38}
-                      alignItems="center"
-                      justifyContent="space-between"
-                    >
-                      <Switch
-                        value={settings.quoteEnabled}
-                        onValueChange={val =>
-                          setSettings(prev => ({ ...prev, quoteEnabled: val }))
-                        }
-                        thumbColor="#fff"
-                        trackColor={{ false: isDark ? '#333' : '#e5e5e5', true: successColor }}
-                      />
-                    </XStack>
-                  </YStack>
-
-                  {/* Notifications Toggle */}
-                  <YStack width={110} gap="$1">
-                    <Text fontSize={14} color={textColor}>
-                      Notifications
-                    </Text>
-                    <XStack
-                      height={38}
-                      alignItems="center"
-                      justifyContent="space-between"
-                    >
-                      <Switch
-                        value={settings.notificationsEnabled}
-                        onValueChange={val =>
-                          setSettings(prev => ({ ...prev, notificationsEnabled: val }))
-                        }
-                        thumbColor="#fff"
-                        trackColor={{ false: isDark ? '#333' : '#e5e5e5', true: successColor }}
-                      />
-                    </XStack>
-                  </YStack>
-                </XStack>
-              </YStack>
-
-              {/* Wallpaper Section */}
-              <YStack gap="$2">
-                <Text fontSize={14} color={textColor}>
-                  Wallpaper
-                </Text>
-                <XStack 
-                  columnGap="$1"
-                  rowGap="$2"
-                  flexWrap="wrap" 
-                  justifyContent="space-between"
-                  paddingLeft={2}
-                >
-                  {/* Gradient Option */}
-                  <Button
-                    size="$3"
-                    width={95}
-                    height={85}
-                    padding={0}
-                    backgroundColor={settings.backgroundStyle === 'gradient' ? settings.primaryColor : inputBackgroundColor}
-                    borderColor={settings.backgroundStyle === 'gradient' ? 'white' : borderColor}
-                    borderWidth={settings.backgroundStyle === 'gradient' ? 2 : 1}
-                    scale={settings.backgroundStyle === 'gradient' ? 1 : 1.05}
-                    animation="quick"
-                    onPress={() => handleSelectBackground('gradient')}
-                  >
-                    <YStack
-                      width="100%"
-                      height="100%"
-                      borderRadius={4}
-                      backgroundColor={settings.primaryColor}
-                      opacity={0.8}
-                    />
-                  </Button>
-
-                  {/* Wallpaper Options */}
-                  {visibleWallpapers.map(style => (
-                    <WallpaperButton
-                      key={style.value}
-                      style={style}
-                      isSelected={settings.backgroundStyle === style.value}
-                      onPress={() => handleSelectBackground(style.value)}
-                      settings={settings}
-                      inputBackgroundColor={inputBackgroundColor}
-                      borderColor={borderColor}
-                    />
-                  ))}
-                </XStack>
-
-                {/* Show More/Less Button - Only show if we have more than 2 wallpapers */}
-                {wallpapers.length > 2 && (
-                  <Button
-                    size="$2"
-                    onPress={() => {
-                      setShowAllWallpapers(!showAllWallpapers)
-                    }}
-                    icon={showAllWallpapers ? ChevronUp : ChevronDown}
-                    width={95}
-                    backgroundColor="transparent"
-                  >
-                    <Text color={textColor} fontSize={11}>
-                      {showAllWallpapers ? 'Show Less' : 'Show More'}
-                    </Text>
-                  </Button>
-                )}
-              </YStack>
-            </YStack>
-          </ScrollView>
-
-          {/* Save Button */}
-          <XStack justifyContent="flex-end" padding="$3">
-            <Button
-              backgroundColor={settings.primaryColor}
-              height={38}
-              width={120}
-              pressStyle={{ opacity: 0.8 }}
-              onPress={handleSave}
-              borderWidth={1}
-              borderColor={borderColor}
-              paddingHorizontal="$3"
-            >
-              <Text color="#fff" fontWeight="500" fontSize={13}>
-                Save Settings
-              </Text>
-            </Button>
-          </XStack>
->>>>>>> ccdada1e
         </YStack>
-
-        {/* Color Picker Modal */}
-        <ColorPickerModal
-          open={colorPickerOpen}
-          onOpenChange={setColorPickerOpen}
-          selectedColor={settings.primaryColor}
-          onColorChange={(color) => setSettings(prev => ({ ...prev, primaryColor: color }))}
-          colorOptions={colorOptions}
-          isDark={isDark}
-        />
       </Sheet.Frame>
     </Sheet>
   )
