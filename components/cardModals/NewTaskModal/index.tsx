<<<<<<< HEAD
import React, { useState, useEffect, useCallback } from 'react'
import { Platform, Keyboard, KeyboardEvent, TextInput, View, InteractionManager } from 'react-native'
import { Form, ScrollView, isWeb } from 'tamagui'
import { format } from 'date-fns'
import * as Haptics from 'expo-haptics'

import { Task, TaskPriority, TaskCategory, RecurrencePattern, WeekDay } from '@/types'
import { Tag } from '@/types'
import { useProjectStore } from '@/store/ToDo'
import { useUserStore, useToastStore } from '@/store'
import { syncTasksToCalendar, getDefaultTask, WEEKDAYS } from '@/services'
import { scheduleEventNotification } from '@/services/notificationServices'
import { useDeviceId } from '@/hooks/sync/useDeviceId'
import { addSyncLog } from '@/components/sync/syncUtils'
import { Base } from './Base'
import { RecurrenceSelector } from './RecurrenceSelector'
import { DaySelector } from './DaySelector'
import { useAutoFocus } from '@/hooks/useAutoFocus'
import { PrioritySelector } from './PrioritySelector'
import { SubmitButton } from './SubmitButton'
import { isIpad } from '@/utils'
import { DateSelector } from './DateSelector'
import { styles } from '@/components/styles'
import { AdvancedSettings } from './AdvancedSettings'
=======
import React, { useState, useEffect, useCallback } from "react";
import {
  Platform,
  Keyboard,
  KeyboardEvent,
  TextInput,
  View,
} from "react-native";
import { Form, ScrollView, isWeb } from "tamagui";
import { format } from "date-fns";
import * as Haptics from "expo-haptics";

import {
  Task,
  TaskPriority,
  TaskCategory,
  RecurrencePattern,
  WeekDay,
} from "@/types";
import { Tag } from "@/types";
import { useProjectStore } from "@/store/ToDo";
import { useUserStore, useToastStore } from "@/store";
import { syncTasksToCalendar, getDefaultTask, WEEKDAYS } from "@/services";
import { scheduleEventNotification } from "@/services/notificationServices";
import { useDeviceId } from "@/hooks/sync/useDeviceId";
import { addSyncLog } from "@/components/sync/syncUtils";
import { Base } from "./Base";
import { RecurrenceSelector } from "./RecurrenceSelector";
import { DaySelector } from "./DaySelector";
import { useAutoFocus } from "@/hooks/useAutoFocus";
import { PrioritySelector } from "./PrioritySelector";
import { SubmitButton } from "./SubmitButton";
import { isIpad } from "@/utils";
import { DateSelector } from "./DateSelector";
import { styles } from "@/components/styles";
import { AdvancedSettings } from "./AdvancedSettings";
>>>>>>> 7c9707a8

interface NewTaskModalProps {
  open: boolean;
  onOpenChange: (open: boolean) => void;
  isDark: boolean;
}

export function NewTaskModal({
  open,
  onOpenChange,
  isDark,
}: NewTaskModalProps): JSX.Element | null {
  if (!open) {
    return null;
  }

  const { addTask } = useProjectStore();
  const { preferences } = useUserStore();
  const { showToast } = useToastStore();
  const premium = useUserStore((s) => s.preferences.premium === true);
  const { deviceId } = useDeviceId(premium);

  const [taskName, setTaskName] = useState("");
  const [showTimePicker, setShowTimePicker] = useState(false);
  const [selectedDate, setSelectedDate] = useState(new Date());
  const [newTask, setNewTask] = useState<
    Omit<
      Task,
      "id" | "completed" | "completionHistory" | "createdAt" | "updatedAt"
    >
  >(getDefaultTask());
  const [isSubmitting, setIsSubmitting] = useState(false);

  const [keyboardOffset, setKeyboardOffset] = useState(0);
  const [isKeyboardVisible, setIsKeyboardVisible] = useState(false);

  const [isAdvancedSettingsOpen, setIsAdvancedSettingsOpen] = useState(false);
  const [isDatePickerVisible, setIsDatePickerVisible] = useState(false);
  const [notifyOnTime, setNotifyOnTime] = useState(false);
  const [notifyBefore, setNotifyBefore] = useState(false);
  const [notifyBeforeTime, setNotifyBeforeTime] = useState<string>("1h");
  const [showNotifyTimeOptions, setShowNotifyTimeOptions] = useState(false);
  const nameInputRef = React.useRef<any>(null);
  const username = useUserStore((state) => state.preferences.username);

  useAutoFocus(nameInputRef, 750, open);

  useEffect(() => {
    if (open) {
      setShowTimePicker(false);
      setTaskName("");
      setNewTask(getDefaultTask());
      setIsSubmitting(false);
      setKeyboardOffset(0);
      setIsKeyboardVisible(false);
      setSelectedDate(new Date());
      setIsAdvancedSettingsOpen(false);
      setIsDatePickerVisible(false);
      setNotifyOnTime(false);
      setNotifyBefore(false);
      setNotifyBeforeTime("1h");
    } else {
      setTimeout(() => {
        setShowTimePicker(false);
        setTaskName("");
        setNewTask(getDefaultTask());
        setIsSubmitting(false);
        setKeyboardOffset(0);
        setIsKeyboardVisible(false);
        setSelectedDate(new Date());
        setIsAdvancedSettingsOpen(false);
        setIsDatePickerVisible(false);
        setNotifyOnTime(false);
        setNotifyBefore(false);
        setNotifyBeforeTime("1h");
      }, 200);
    }
  }, [open]);

  useEffect(() => {
    const onKeyboardShow = (e: KeyboardEvent) => {
      setKeyboardOffset(e.endCoordinates.height);
      setIsKeyboardVisible(true);
    };
    const onKeyboardHide = () => {
      setKeyboardOffset(0);
      setIsKeyboardVisible(false);
    };

    const showSub = Keyboard.addListener(
      Platform.OS === "ios" ? "keyboardWillShow" : "keyboardDidShow",
      onKeyboardShow
    );
    const hideSub = Keyboard.addListener(
      Platform.OS === "ios" ? "keyboardWillHide" : "keyboardDidHide",
      onKeyboardHide
    );
    return () => {
      showSub.remove();
      hideSub.remove();
    };
  }, []);

  const toggleDay = useCallback((day: keyof typeof WEEKDAYS, e?: any) => {
    if (e) {
      e.preventDefault();
      e.stopPropagation();
    }
    const fullDay = WEEKDAYS[day] as WeekDay;
    setNewTask((prev) => ({
      ...prev,
      schedule: prev.schedule.includes(fullDay)
        ? prev.schedule.filter((d) => d !== fullDay)
        : [...prev.schedule, fullDay],
    }));
  }, []);

  const handleTimeChange = useCallback((event: any, pickedDate?: Date) => {
    if (pickedDate) {
      setSelectedDate(pickedDate);
      const timeString = format(pickedDate, "h:mm a");
      setNewTask((prev) => ({ ...prev, time: timeString }));
      setIsAdvancedSettingsOpen(true);
    }
  }, []);

  const handleWebTimeChange = useCallback((date: Date) => {
    const timeString = format(date, "h:mm a");
    setNewTask((prev) => ({ ...prev, time: timeString }));
    setSelectedDate(date);
    setIsAdvancedSettingsOpen(true);
  }, []);

  const handleTimePress = useCallback(() => {
    if (newTask.time) {
      setShowTimePicker(true);
    } else {
      setShowTimePicker(true);
    }
  }, [newTask.time]);

  const handleRecurrenceSelect = useCallback(
    (pattern: RecurrencePattern, e?: any) => {
      if (e) {
        e.preventDefault();
        e.stopPropagation();
      }

      setNewTask((prev) => ({
        ...prev,
        recurrencePattern: pattern,
        recurrenceDate: new Date().toISOString().split("T")[0],
      }));
    },
    []
  );

  const handlePrioritySelect = useCallback((value: TaskPriority, e?: any) => {
    if (e) {
      e.preventDefault();
      e.stopPropagation();
    }

    setNewTask((prev) => ({ ...prev, priority: value }));
  }, []);

  const handleCategorySelect = useCallback((value: TaskCategory, e?: any) => {
    if (e) {
      e.preventDefault();
      e.stopPropagation();
    }

    setNewTask((prev) => ({
      ...prev,
      category: prev.category === value ? "" : value,
    }));
  }, []);

  const handleShowInCalendarChange = useCallback((showInCalendar: boolean) => {
    setNewTask((prev) => ({ ...prev, showInCalendar }));
  }, []);

  const handleDatePickerVisibilityChange = useCallback((visible: boolean) => {
    setIsDatePickerVisible(visible);
    // Don't close advanced settings when the date picker is shown
  }, []);

  const scheduleNotificationForTask = useCallback(
    async (taskName: string, time: string) => {
      if (
        Platform.OS === "web" ||
        Platform.OS === "windows" ||
        Platform.OS === "macos"
      )
        return;

      try {
        // Parse the time string and set it on today's date
        const [hourStr, minuteStr] = time.split(":");
        const [minutes, period] = minuteStr.split(" ");

        let hour = parseInt(hourStr);
        if (period && period.toLowerCase() === "pm" && hour < 12) {
          hour += 12;
        } else if (period && period.toLowerCase() === "am" && hour === 12) {
          hour = 0;
        }

        const notificationDate = new Date();
        notificationDate.setHours(hour);
        notificationDate.setMinutes(parseInt(minutes));
        notificationDate.setSeconds(0);

        // If the time is in the past for today, schedule for tomorrow
        if (notificationDate.getTime() < Date.now()) {
          notificationDate.setDate(notificationDate.getDate() + 1);
        }

        // Schedule the notification
        await scheduleEventNotification(
          notificationDate,
          "Task Reminder",
          `Time to complete: ${taskName}`,
          `task-${taskName}-${Date.now()}`
        );
      } catch (error) {
        console.error("Error scheduling notification:", error);
      }
    },
    []
  );

  // Simple, immediate task name handler - no debouncing during typing
  const handleTaskNameChange = useCallback((value: string) => {
    setTaskName(value);
    // Update newTask immediately to prevent state conflicts
    setNewTask((prev) => ({ ...prev, name: value }));
  }, []);

  const handleAddTask = useCallback(async () => {
    if (isSubmitting) return;
    try {
      if (!taskName.trim()) {
        if (Platform.OS !== "web")
          Haptics.notificationAsync(Haptics.NotificationFeedbackType.Error);
        showToast("Please enter a task name", "error");
        return;
      }
      if (
        newTask.schedule.length === 0 &&
        (newTask.recurrencePattern === "weekly" ||
          newTask.recurrencePattern === "biweekly")
      ) {
        if (Platform.OS !== "web")
          Haptics.notificationAsync(Haptics.NotificationFeedbackType.Error);
        showToast(
          `Please select at least one day for ${newTask.recurrencePattern} tasks`,
          "error"
        );
        return;
      }
<<<<<<< HEAD

      setIsSubmitting(true)

=======
      setIsSubmitting(true);
>>>>>>> 7c9707a8
      const taskToAdd = {
        ...newTask,
        name: taskName.trim(),
        schedule:
          newTask.recurrencePattern === "one-time"
            ? []
<<<<<<< HEAD
            : (newTask.recurrencePattern === 'weekly' || newTask.recurrencePattern === 'biweekly')
              ? newTask.schedule
              : [],
        recurrenceDate: newTask.recurrenceDate
      }

      // Close optimistically immediately
      onOpenChange(false)
      if (Platform.OS !== 'web') Haptics.notificationAsync(Haptics.NotificationFeedbackType.Success)

      // Defer heavy work until after interactions/animations
      InteractionManager.runAfterInteractions(() => {
        (async () => {
          try {
            if (taskToAdd.recurrencePattern === 'tomorrow' || taskToAdd.recurrencePattern === 'one-time') {
              const timestamp = new Date().toISOString()
              const deviceInfo = deviceId || 'unknown-device'
              const tn = taskToAdd.name.slice(0, 30)
              const pattern = taskToAdd.recurrencePattern

              addSyncLog(
                `[NEW TASK] "${tn}" created with pattern: ${pattern}`,
                'info',
                `Device: ${deviceInfo} | Timestamp: ${timestamp} | Full name: "${taskToAdd.name}" | Category: ${taskToAdd.category || 'none'} | Priority: ${taskToAdd.priority} | Time: ${taskToAdd.time || 'none'} | Schedule: [${taskToAdd.schedule.join(', ')}] | RecurrenceDate: ${taskToAdd.recurrenceDate || 'none'}`
              )

              if (pattern === 'tomorrow') {
                const createdDate = new Date().toISOString().split('T')[0]
                addSyncLog(
                  `[TOMORROW TASK] "${tn}" created on ${createdDate} - will be due tomorrow`,
                  'info',
                  `This task should convert to one-time after midnight. Created at: ${timestamp} on device: ${deviceInfo}`
                )
              }

              if (pattern === 'one-time') {
                addSyncLog(
                  `[ONE-TIME TASK] "${tn}" created - completion will be permanent`,
                  'info',
                  `One-time tasks stay completed once marked done. Created at: ${timestamp} on device: ${deviceInfo}`
                )
              }
            }

            addTask(taskToAdd)
            if (taskToAdd.showInCalendar) {
              syncTasksToCalendar()
            }
            if (notifyOnTime && taskToAdd.time) {
              // Fire-and-forget; internal try/catch already handles errors
              scheduleNotificationForTask(taskToAdd.name, taskToAdd.time)
            }

            showToast('Task added successfully', 'success')
          } catch {
            showToast('Failed to add task. Please try again.', 'error')
          }
        })()
      })
    } catch {
      if (Platform.OS !== 'web') Haptics.notificationAsync(Haptics.NotificationFeedbackType.Error)
      showToast('An error occurred. Please try again.', 'error')
=======
            : newTask.recurrencePattern === "weekly" ||
              newTask.recurrencePattern === "biweekly"
            ? newTask.schedule
            : [],
        recurrenceDate: newTask.recurrenceDate,
      };
      try {
        // 🚨 DEBUG LOGGING: Track tomorrow and one-time task creation
        if (
          taskToAdd.recurrencePattern === "tomorrow" ||
          taskToAdd.recurrencePattern === "one-time"
        ) {
          const timestamp = new Date().toISOString();
          const deviceInfo = deviceId || "unknown-device";
          const taskName = taskToAdd.name.slice(0, 30); // Truncate for readability
          const pattern = taskToAdd.recurrencePattern;

          addSyncLog(
            `[NEW TASK] "${taskName}" created with pattern: ${pattern}`,
            "info",
            `Device: ${deviceInfo} | Timestamp: ${timestamp} | Full name: "${
              taskToAdd.name
            }" | Category: ${taskToAdd.category || "none"} | Priority: ${
              taskToAdd.priority
            } | Time: ${
              taskToAdd.time || "none"
            } | Schedule: [${taskToAdd.schedule.join(
              ", "
            )}] | RecurrenceDate: ${taskToAdd.recurrenceDate || "none"}`
          );

          // Special logging for tomorrow tasks to track conversion behavior
          if (pattern === "tomorrow") {
            const createdDate = new Date().toISOString().split("T")[0];
            addSyncLog(
              `[TOMORROW TASK] "${taskName}" created on ${createdDate} - will be due tomorrow`,
              "info",
              `This task should convert to one-time after midnight. Created at: ${timestamp} on device: ${deviceInfo}`
            );
          }

          // Special logging for one-time tasks to track completion behavior
          if (pattern === "one-time") {
            addSyncLog(
              `[ONE-TIME TASK] "${taskName}" created - completion will be permanent`,
              "info",
              `One-time tasks stay completed once marked done. Created at: ${timestamp} on device: ${deviceInfo}`
            );
          }
        }

        addTask(taskToAdd);
        if (taskToAdd.showInCalendar) {
          syncTasksToCalendar();
        }

        // Schedule notification if notifyOnTime is true and time is set
        if (notifyOnTime && taskToAdd.time) {
          await scheduleNotificationForTask(taskToAdd.name, taskToAdd.time);
        }

        setTimeout(
          () => onOpenChange(false),
          Platform.OS === "web" ? 300 : 200
        );
        if (Platform.OS !== "web")
          Haptics.notificationAsync(Haptics.NotificationFeedbackType.Success);
        showToast("Task added successfully", "success");
      } catch {
        if (Platform.OS !== "web")
          Haptics.notificationAsync(Haptics.NotificationFeedbackType.Error);
        showToast("Failed to add task. Please try again.", "error");
        setTimeout(
          () => onOpenChange(false),
          Platform.OS === "web" ? 300 : 100
        );
      }
    } catch {
      if (Platform.OS !== "web")
        Haptics.notificationAsync(Haptics.NotificationFeedbackType.Error);
      showToast("An error occurred. Please try again.", "error");
    } finally {
      setIsSubmitting(false);
>>>>>>> 7c9707a8
    }
  }, [
    taskName,
    newTask,
    addTask,
    onOpenChange,
    showToast,
    isSubmitting,
    notifyOnTime,
    scheduleNotificationForTask,
  ]);

  const handleTagChange = useCallback((tags: Tag[]) => {
    setNewTask((prev) => ({ ...prev, tags }));
  }, []);

  // Determine if submit button should be hidden
  const shouldHideSubmitButton = isDatePickerVisible || showNotifyTimeOptions;

  const titleContent = (
    <View
      style={{
        width: "100%",
        alignSelf: "center",
        paddingTop: isWeb ? 20 : 18,
        paddingBottom: isWeb ? 8 : 6,
        paddingHorizontal: isWeb ? -8 : -4,
      }}
    >
      <View
        style={{
          width: "108%",
          alignSelf: "center",
          minHeight: isWeb ? 52 : 48,
          borderWidth: isDark ? 1 : 1.5,
          borderColor: isDark
            ? "rgba(255, 255, 255, 0.2)"
            : "rgba(0, 0, 0, 0.12)",
          backgroundColor: isDark
            ? "rgba(0, 0, 0, 0.4)"
            : "rgba(248, 250, 252, 0.9)",
          borderRadius: isWeb ? 14 : 12,
          paddingHorizontal: isWeb ? 20 : 18,
          paddingVertical: isWeb ? 16 : 14,
          shadowColor: isDark ? "transparent" : "rgba(0, 0, 0, 0.08)",
          shadowOffset: { width: 0, height: 2 },
          shadowOpacity: isDark ? 0 : 0.1,
          shadowRadius: 4,
          elevation: isDark ? 0 : 2,
        }}
      >
        <TextInput
          ref={nameInputRef}
          placeholder={`What do you need to do ${username}?`}
          placeholderTextColor={
            isDark ? "rgba(255, 255, 255, 0.5)" : "rgba(0, 0, 0, 0.45)"
          }
          value={taskName}
          onChangeText={handleTaskNameChange}
          autoCapitalize="sentences"
          autoCorrect={true}
          spellCheck={true}
          style={{
            fontSize: isWeb ? 16 : isIpad() ? 15 : 14,
            fontFamily: "System",
            fontWeight: "400",
            color: isDark ? "#fff" : "#1f2937",
            minHeight: isWeb ? 20 : 18,
            textAlignVertical: "center",
            padding: 0,
            margin: 0,
            lineHeight: isWeb ? 24 : 20,
            ...(isWeb && {
              outline: "none",
              border: "none",
              boxShadow: "none",
              backgroundColor: "transparent",
            }),
          }}
          multiline={false}
          textContentType="none"
          autoComplete="off"
          selectionColor={
            isDark ? "rgba(255, 255, 255, 0.3)" : "rgba(59, 130, 246, 0.4)"
          }
        />
      </View>
    </View>
  );

  return (
    <Base
      onClose={() => {
        if (Platform.OS === "web") {
          setTimeout(() => onOpenChange(false), 100);
        } else {
          onOpenChange(false);
        }
      }}
      showCloseButton={true}
      keyboardOffset={isKeyboardVisible ? keyboardOffset : 0}
      titleContent={titleContent}
    >
      <ScrollView
        contentContainerStyle={{}}
        keyboardShouldPersistTaps="handled"
        keyboardDismissMode="none"
      >
        <Form
          gap={isIpad() ? "$2.5" : "$2.5"}
          px={isIpad() ? 6 : 6}
          pb={12}
          pt={isWeb ? 0 : isIpad() ? 0 : -4}
        >
          <PrioritySelector
            selectedPriority={newTask.priority}
            onPrioritySelect={handlePrioritySelect}
            time={newTask.time}
            onTimePress={handleTimePress}
            isDark={isDark}
          />

          <RecurrenceSelector
            selectedPattern={newTask.recurrencePattern}
            onPatternSelect={handleRecurrenceSelect}
          />

          {(newTask.recurrencePattern === "weekly" ||
            newTask.recurrencePattern === "biweekly") && (
            <DaySelector
              selectedDays={newTask.schedule}
              onDayToggle={toggleDay}
            />
          )}

          {(newTask.recurrencePattern === "monthly" ||
            newTask.recurrencePattern === "yearly") && (
            <DateSelector
              isYearly={newTask.recurrencePattern === "yearly"}
              recurrenceDate={
                newTask.recurrenceDate || new Date().toISOString().split("T")[0]
              }
              onDateSelect={(date) =>
                setNewTask((prev) => ({ ...prev, recurrenceDate: date }))
              }
              preferences={preferences}
              onDatePickerVisibilityChange={handleDatePickerVisibilityChange}
            />
          )}
          <View style={{ marginBottom: 10 }}>
            <AdvancedSettings
              category={newTask.category}
              onCategorySelect={handleCategorySelect}
              tags={newTask.tags || []}
              onTagsChange={handleTagChange}
              showInCalendar={newTask.showInCalendar ?? false}
              onShowInCalendarChange={handleShowInCalendarChange}
              showTimePicker={showTimePicker}
              setShowTimePicker={setShowTimePicker}
              selectedDate={selectedDate}
              setSelectedDate={setSelectedDate}
              onTimeChange={handleTimeChange}
              onWebTimeChange={handleWebTimeChange}
              time={newTask.time}
              isDark={isDark}
              primaryColor={preferences.primaryColor}
              isOpen={isAdvancedSettingsOpen}
              onOpenChange={setIsAdvancedSettingsOpen}
              notifyOnTime={notifyOnTime}
              onNotifyOnTimeChange={setNotifyOnTime}
              notifyBefore={notifyBefore}
              onNotifyBeforeChange={setNotifyBefore}
              notifyBeforeTime={notifyBeforeTime}
              onNotifyBeforeTimeChange={setNotifyBeforeTime}
              showNotifyTimeOptions={showNotifyTimeOptions}
              onShowNotifyTimeOptionsChange={setShowNotifyTimeOptions}
            />
          </View>
          {!shouldHideSubmitButton && (
            <Form.Trigger asChild>
              <SubmitButton
                isSubmitting={isSubmitting}
                preferences={preferences}
                onPress={handleAddTask}
              />
            </Form.Trigger>
          )}
        </Form>
      </ScrollView>
    </Base>
  );
}<|MERGE_RESOLUTION|>--- conflicted
+++ resolved
@@ -1,40 +1,8 @@
-<<<<<<< HEAD
 import React, { useState, useEffect, useCallback } from 'react'
 import { Platform, Keyboard, KeyboardEvent, TextInput, View, InteractionManager } from 'react-native'
 import { Form, ScrollView, isWeb } from 'tamagui'
 import { format } from 'date-fns'
 import * as Haptics from 'expo-haptics'
-
-import { Task, TaskPriority, TaskCategory, RecurrencePattern, WeekDay } from '@/types'
-import { Tag } from '@/types'
-import { useProjectStore } from '@/store/ToDo'
-import { useUserStore, useToastStore } from '@/store'
-import { syncTasksToCalendar, getDefaultTask, WEEKDAYS } from '@/services'
-import { scheduleEventNotification } from '@/services/notificationServices'
-import { useDeviceId } from '@/hooks/sync/useDeviceId'
-import { addSyncLog } from '@/components/sync/syncUtils'
-import { Base } from './Base'
-import { RecurrenceSelector } from './RecurrenceSelector'
-import { DaySelector } from './DaySelector'
-import { useAutoFocus } from '@/hooks/useAutoFocus'
-import { PrioritySelector } from './PrioritySelector'
-import { SubmitButton } from './SubmitButton'
-import { isIpad } from '@/utils'
-import { DateSelector } from './DateSelector'
-import { styles } from '@/components/styles'
-import { AdvancedSettings } from './AdvancedSettings'
-=======
-import React, { useState, useEffect, useCallback } from "react";
-import {
-  Platform,
-  Keyboard,
-  KeyboardEvent,
-  TextInput,
-  View,
-} from "react-native";
-import { Form, ScrollView, isWeb } from "tamagui";
-import { format } from "date-fns";
-import * as Haptics from "expo-haptics";
 
 import {
   Task,
@@ -60,7 +28,6 @@
 import { DateSelector } from "./DateSelector";
 import { styles } from "@/components/styles";
 import { AdvancedSettings } from "./AdvancedSettings";
->>>>>>> 7c9707a8
 
 interface NewTaskModalProps {
   open: boolean;
@@ -322,20 +289,15 @@
         );
         return;
       }
-<<<<<<< HEAD
 
       setIsSubmitting(true)
 
-=======
-      setIsSubmitting(true);
->>>>>>> 7c9707a8
       const taskToAdd = {
         ...newTask,
         name: taskName.trim(),
         schedule:
           newTask.recurrencePattern === "one-time"
             ? []
-<<<<<<< HEAD
             : (newTask.recurrencePattern === 'weekly' || newTask.recurrencePattern === 'biweekly')
               ? newTask.schedule
               : [],
@@ -398,91 +360,6 @@
     } catch {
       if (Platform.OS !== 'web') Haptics.notificationAsync(Haptics.NotificationFeedbackType.Error)
       showToast('An error occurred. Please try again.', 'error')
-=======
-            : newTask.recurrencePattern === "weekly" ||
-              newTask.recurrencePattern === "biweekly"
-            ? newTask.schedule
-            : [],
-        recurrenceDate: newTask.recurrenceDate,
-      };
-      try {
-        // 🚨 DEBUG LOGGING: Track tomorrow and one-time task creation
-        if (
-          taskToAdd.recurrencePattern === "tomorrow" ||
-          taskToAdd.recurrencePattern === "one-time"
-        ) {
-          const timestamp = new Date().toISOString();
-          const deviceInfo = deviceId || "unknown-device";
-          const taskName = taskToAdd.name.slice(0, 30); // Truncate for readability
-          const pattern = taskToAdd.recurrencePattern;
-
-          addSyncLog(
-            `[NEW TASK] "${taskName}" created with pattern: ${pattern}`,
-            "info",
-            `Device: ${deviceInfo} | Timestamp: ${timestamp} | Full name: "${
-              taskToAdd.name
-            }" | Category: ${taskToAdd.category || "none"} | Priority: ${
-              taskToAdd.priority
-            } | Time: ${
-              taskToAdd.time || "none"
-            } | Schedule: [${taskToAdd.schedule.join(
-              ", "
-            )}] | RecurrenceDate: ${taskToAdd.recurrenceDate || "none"}`
-          );
-
-          // Special logging for tomorrow tasks to track conversion behavior
-          if (pattern === "tomorrow") {
-            const createdDate = new Date().toISOString().split("T")[0];
-            addSyncLog(
-              `[TOMORROW TASK] "${taskName}" created on ${createdDate} - will be due tomorrow`,
-              "info",
-              `This task should convert to one-time after midnight. Created at: ${timestamp} on device: ${deviceInfo}`
-            );
-          }
-
-          // Special logging for one-time tasks to track completion behavior
-          if (pattern === "one-time") {
-            addSyncLog(
-              `[ONE-TIME TASK] "${taskName}" created - completion will be permanent`,
-              "info",
-              `One-time tasks stay completed once marked done. Created at: ${timestamp} on device: ${deviceInfo}`
-            );
-          }
-        }
-
-        addTask(taskToAdd);
-        if (taskToAdd.showInCalendar) {
-          syncTasksToCalendar();
-        }
-
-        // Schedule notification if notifyOnTime is true and time is set
-        if (notifyOnTime && taskToAdd.time) {
-          await scheduleNotificationForTask(taskToAdd.name, taskToAdd.time);
-        }
-
-        setTimeout(
-          () => onOpenChange(false),
-          Platform.OS === "web" ? 300 : 200
-        );
-        if (Platform.OS !== "web")
-          Haptics.notificationAsync(Haptics.NotificationFeedbackType.Success);
-        showToast("Task added successfully", "success");
-      } catch {
-        if (Platform.OS !== "web")
-          Haptics.notificationAsync(Haptics.NotificationFeedbackType.Error);
-        showToast("Failed to add task. Please try again.", "error");
-        setTimeout(
-          () => onOpenChange(false),
-          Platform.OS === "web" ? 300 : 100
-        );
-      }
-    } catch {
-      if (Platform.OS !== "web")
-        Haptics.notificationAsync(Haptics.NotificationFeedbackType.Error);
-      showToast("An error occurred. Please try again.", "error");
-    } finally {
-      setIsSubmitting(false);
->>>>>>> 7c9707a8
     }
   }, [
     taskName,
