--- conflicted
+++ resolved
@@ -38,11 +38,7 @@
   
   return (
     <YStack gap="$1" mt="$1" ml={isIpad() ? 0: "$0"} alignSelf={isWeb? "flex-start" : isIpad() ? "center" : "center"} justifyContent={isWeb? "flex-start" : isIpad() ? "center" : "flex-start"} alignItems="center">
-<<<<<<< HEAD
-      {!isIpad() && !isWeb ? (
-=======
       {!isIpad() ? !isWeb && (
->>>>>>> cac81554
         <GreetingSection username={username} />
       ) : isIpad() ? (
         <Text
